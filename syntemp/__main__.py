import argparse
import logging
import os
import pandas as pd
from syntemp.SynUtils.utils import load_database
from syntemp.auto_template import AutoTemp


def parse_arguments():
    """Parse command line arguments."""
    parser = argparse.ArgumentParser(description="Run the AutoTemp extraction process.")
    parser.add_argument(
        "--data_path", type=str, default=None, help="Path to the data file"
    )
    parser.add_argument("--rebalancing", action="store_true", help="Enable rebalancing")
    parser.add_argument(
        "--mapper_types",
        nargs="+",
        default=["local_mapper", "rxn_mapper", "graphormer"],
        help="Types of atom map techniques used",
    )
    parser.add_argument("--id", type=str, default="R-id", help="ID column")
    parser.add_argument(
        "--rsmi", type=str, default="reactions", help="Reaction SMILES column"
    )
    parser.add_argument(
        "--n_jobs", type=int, default=1, help="Number of jobs to run in parallel"
    )
    parser.add_argument("--verbose", type=int, default=2, help="Verbosity level")
    parser.add_argument(
        "--batch_size", type=int, default=1000, help="Batch size for processing"
    )
    parser.add_argument("--safe_mode", action="store_true", help="Enable safe mode")
    parser.add_argument(
        "--job_timeout", type=int, default=None, help="Timeout for jobs"
    )
    parser.add_argument(
        "--fix_hydrogen", action="store_true", help="Enable fixing hydrogen"
    )
    parser.add_argument(
        "--refinement_its", action="store_true", help="Refine non-equivalent ITS"
    )
    parser.add_argument(
        "--fast_process",
        action="store_true",
        help="Ignore hydrogen adjustment" + " with num_h >= 5",
    )
    parser.add_argument(
        "--rerun_aam", action="store_true", help="Run AAM based on mapper types input"
    )
    parser.add_argument("--lib_path", type=str, default=None, help="Library path")
    parser.add_argument("--save_dir", type=str, default=None, help="Save directory")
    parser.add_argument(
        "--log_file", type=str, default=None, help="File to log the process"
    )
    parser.add_argument(
        "--log_level", type=str, default="INFO", help="File to log the process"
    )
    parser.add_argument(
        "--get_random_hydrogen",
        action="store_true",
        help="Get random full ITS hydrogen",
    )
    return parser.parse_args()


def read_data(filepath):
    """Load data from a JSON or CSV file."""
    file_ext = os.path.splitext(filepath)[1].lower()
    try:
        if file_ext == ".gz":
            return load_database(filepath)
        elif file_ext == ".csv":
            return pd.read_csv(filepath)
        else:
            raise ValueError(f"Unsupported file type: {file_ext}")
    except Exception as e:
        logging.error(f"Error loading data from {filepath}: {e}")
        raise  # Re-raise the exception to handle it further up in the call stack


def main():
    args = parse_arguments()

<<<<<<< HEAD
    data = read_data(args.data_path)[0:200000]
=======
    data = read_data(args.data_path)[:1]
>>>>>>> b609e337

    try:
        auto = AutoTemp(
            rebalancing=args.rebalancing,
            mapper_types=args.mapper_types,
            id=args.id,
            rsmi=args.rsmi,
            n_jobs=args.n_jobs,
            verbose=args.verbose,
            batch_size=args.batch_size,
            job_timeout=args.job_timeout,
            safe_mode=args.safe_mode,
            save_dir=args.save_dir,
            fix_hydrogen=args.fix_hydrogen,
            refinement_its=args.refinement_its,
            rerun_aam=args.rerun_aam,
            log_file=args.log_file,
            log_level=args.log_level,
            get_random_hydrogen=args.get_random_hydrogen,
            fast_process=args.fast_process,
        )
        auto.temp_extract(data, lib_path=args.lib_path)
        logging.info("Extraction successful.")
    except Exception as e:
        logging.error(f"An error occurred during processing: {e}")


if __name__ == "__main__":
    main()<|MERGE_RESOLUTION|>--- conflicted
+++ resolved
@@ -24,6 +24,7 @@
         "--rsmi", type=str, default="reactions", help="Reaction SMILES column"
     )
     parser.add_argument(
+        "--n_jobs", type=int, default=1, help="Number of jobs to run in parallel"
         "--n_jobs", type=int, default=1, help="Number of jobs to run in parallel"
     )
     parser.add_argument("--verbose", type=int, default=2, help="Verbosity level")
@@ -82,11 +83,7 @@
 def main():
     args = parse_arguments()
 
-<<<<<<< HEAD
-    data = read_data(args.data_path)[0:200000]
-=======
-    data = read_data(args.data_path)[:1]
->>>>>>> b609e337
+    data = read_data(args.data_path)[0:]
 
     try:
         auto = AutoTemp(
