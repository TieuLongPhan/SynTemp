import random
import networkx as nx
import matplotlib.pyplot as plt
import seaborn as sns
from typing import Optional, Dict, Any
<<<<<<< HEAD
=======
import networkx as nx
import logging
>>>>>>> 78b9f39b

color_scheme = {
    "H": "#FFFFFF",  # White
    "C": "#909090",  # Gray
    "N": "#3050F8",  # Blue
    "O": "#FF0D0D",  # Red
    "F": "#90E050",  # Green
    "Cl": "#1FF01F",  # Green
    "Br": "#A62929",  # Dark Red/Brown
    "I": "#940094",  # Purple
    "P": "#FF8000",  # Orange
    "S": "#FFFF30",  # Yellow
    "Na": "#E0E0E0",  # Light Gray
    "K": "#8F40D4",  # Light Purple
    "Ca": "#3DFF00",  # Light Green
    "Mg": "#8AFF00",  # Light Green
    "Fe": "#B7410E",  # Rust Red
    "Zn": "#7D80B0",  # Light Blue
    "Cu": "#C88033",  # Copper Red/Orange
    "Ag": "#C0C0C0",  # Light Gray
    "Au": "#FFD123",  # Gold Yellow
    "Hg": "#B8B8D0",  # Silver Gray
    "Pb": "#575961",  # Dark Gray
    "Al": "#BFA6A6",  # Light Gray
    "Si": "#F0C8A0",  # Light Brown
    "B": "#FFA1A1",  # Pink
    "As": "#BD80E3",  # Light Gray
    "Sb": "#9E63B5",  # Dark Gray
    "Se": "#FFA100",  # Light Pink
    "Te": "#D47A00",  # Gray
    "Cd": "#FFD98F",  # Light Blue/Gray
    "Ti": "#BFC2C7",  # Light Gray
    "V": "#A6A6AB",  # Light Gray/Blue
    "Cr": "#8A99C7",  # Steel Gray
    "Mn": "#9C7AC7",  # Gray
    "Co": "#FF7A00",  # Light Pink
    "Ni": "#4DFF4D",  # Light Green
}


class ChemicalGraphVisualizer:
    def __init__(
        self,
        seed: Optional[int] = None,
        element_colors: Optional[Dict[str, str]] = color_scheme,
    ):
        """
        Initialize the visualizer with optional seed and color scheme.

        Parameters:
        seed (int, optional): Seed for random number generator for reproducibility.
        element_colors (dict, optional): Dictionary mapping elements to their color codes.
        """
        # Define a popular color scheme in chemistry if not provided
        if element_colors is None:
            self.element_colors = {
                "H": "#FFFFFF",  # White
                "C": "#909090",  # Gray
                "N": "#3050F8",  # Blue
                "O": "#FF0D0D",  # Red
                "F": "#90E050",  # Green
                "Cl": "#1FF01F",  # Green
                # Additional elements can be added here
            }
        else:
            self.element_colors = element_colors
        self.seed = seed

    def graph_vis(
        self,
        G: nx.Graph,
        node_size: int = 100,
        visualize_edge_weight: bool = False,
        edge_font_size: int = 10,
        show_node_labels: bool = False,
        node_label_font_size: int = 12,
        ax: Optional[plt.Axes] = None,
    ) -> None:
        """
        Visualize a NetworkX graph with standard representation.

        Parameters:
        G (nx.Graph): The graph to visualize.
        node_size (int): The size of the nodes.
        visualize_edge_weight (bool): Whether to display edge weights.
        edge_font_size (int): Font size for edge labels.
        show_node_labels (bool): Whether to show labels on the nodes.
        node_label_font_size (int): Font size for node labels.
        """
        # Set random seed for reproducibility
        if self.seed is not None:
            random.seed(self.seed)

        # Get colors for each node
        node_colors = [
            self.element_colors.get(G.nodes[node]["element"], "#000000")
            for node in G.nodes()
        ]

        # Draw the graph
        pos = nx.spring_layout(G, seed=self.seed)  # Use spring layout

        if ax is None:
            ax = plt.gca()  # Get current axes if not provided

        if show_node_labels:
            node_labels = {node: G.nodes[node]["element"] for node in G.nodes()}
            nx.draw(
                G,
                pos,
                ax=ax,
                with_labels=True,
                labels=node_labels,
                node_color=node_colors,
                node_size=node_size,
                font_size=node_label_font_size,
                font_weight="bold",
            )
        else:
            nx.draw(
                G,
                pos,
                ax=ax,
                with_labels=False,
                node_color=node_colors,
                node_size=node_size,
                font_weight="bold",
            )

        # Get edge labels if needed
        if visualize_edge_weight:
            edge_labels = {(u, v): G.edges[u, v]["order"] for u, v in G.edges()}
            nx.draw_networkx_edge_labels(
                G, pos, ax=ax, edge_labels=edge_labels, font_size=edge_font_size
            )

    def its_vis(
        self,
        G: nx.Graph,
        node_size: int = 100,
        show_node_labels: bool = False,
        node_label_font_size: int = 12,
        ax: Optional[plt.Axes] = None,
    ) -> None:
        """
        Visualize a NetworkX graph with edge colors indicating bond changes.

        Parameters:
        G (nx.Graph): The graph to visualize.
        node_size (int): The size of the nodes.
        show_node_labels (bool): Whether to show labels on the nodes.
        node_label_font_size (int): Font size for node labels.
        """
        # Set random seed for reproducibility
        if self.seed is not None:
            random.seed(self.seed)

        # Draw the graph
        pos = nx.spring_layout(G, seed=self.seed)  # Use spring layout
        # Get colors for each node
        node_colors = [
            self.element_colors.get(G.nodes[node]["element"], "#000000")
            for node in G.nodes()
        ]

        # Determine edge colors based on 'order'
        edge_colors = []
        for u, v, data in G.edges(data=True):
            order = data.get("standard_order", 0)
            # order = tuple(0 if isinstance(x, str) else float(x) for x in order)
            if order == 0:
                edge_colors.append("black")  # Normal bond
            elif order < 0:
                edge_colors.append("blue")  # Increasing bond
            else:
                edge_colors.append("red")  # Breaking bond

        if ax is None:
            ax = plt.gca()  # Get current axes if not provided

        if show_node_labels:
            node_labels = {node: G.nodes[node]["element"] for node in G.nodes()}
            nx.draw(
                G,
                pos,
                ax=ax,
                with_labels=True,
                labels=node_labels,
                node_color=node_colors,
                node_size=node_size,
                font_size=node_label_font_size,
                font_weight="bold",
                edge_color=edge_colors,
            )
        else:
            nx.draw(
                G,
                pos,
                ax=ax,
                with_labels=False,
                node_color=node_colors,
                node_size=node_size,
                font_weight="bold",
                edge_color=edge_colors,
            )

    def vis_three_graph(
        self,
        graph_tuple,
        figsize=(15, 5),
        left_graph_title="Reactants",
        k_graph_title="ITS Graph",
        right_graph_title="Products",
        show_node_labels=True,
        title_fontsize=24,
        title_weight="bold",
        save_path=None,
        display_inline=False,
        log=False,
    ):
        """
        Visualize reactants, ITS graph, and products in one figure.

        Parameters:
            graph_tuple (tuple): Tuple of NetworkX graphs (reactants, ITS graph, products).
            figsize (tuple): Figure size in inches (width, height).
            left_graph_title (str): Title for the left subplot.
            k_graph_title (str): Title for the middle subplot.
            right_graph_title (str): Title for the right subplot.
            show_node_labels (bool): If True, show node labels on the graphs.
            title_fontsize (int): Font size for subplot titles.
            title_weight (str): Font weight for subplot titles.
            save_path (str, optional): Path to save the figure to file.
            display_inline (bool): If True, display the figure inline in the notebook.
            log (bool): If True, enable logging of function progress.
        """
        if log:
            logging.basicConfig(level=logging.INFO)

        try:
            # Unpack the tuple
            reactants_graph, products_graph, its_graph = graph_tuple

            # Create a figure with subplots
            fig, axs = plt.subplots(1, 3, figsize=figsize)

            # Visualize each graph on its respective subplot
            self.graph_vis(
                reactants_graph, ax=axs[0], show_node_labels=show_node_labels
            )
            self.its_vis(its_graph, ax=axs[1], show_node_labels=show_node_labels)
            self.graph_vis(products_graph, ax=axs[2], show_node_labels=show_node_labels)

            # Set titles for subplots
            axs[0].set_title(
                left_graph_title, fontsize=title_fontsize, weight=title_weight
            )
            axs[1].set_title(
                k_graph_title, fontsize=title_fontsize, weight=title_weight
            )
            axs[2].set_title(
                right_graph_title, fontsize=title_fontsize, weight=title_weight
            )

            plt.tight_layout()

            if save_path is not None:
                plt.savefig(save_path, dpi=600)
                if log:
                    logging.info(f"Figure saved to {save_path}")

            if display_inline:
                plt.show()
            else:
                plt.close(fig)

            return fig
        except Exception as e:
            if log:
                logging.error("Failed to visualize graphs: ", exc_info=True)
            raise RuntimeError("Error in graph visualization: ") from e

    def visualize_all(
        self,
        graph_tuple_row1,
        graph_tuple_row2,
        figsize=(15, 10),
        titles_row1=("A. Reactant Graph", "B. ITS Graph", "C Products"),
        titles_row2=("D. L Graph", "E. K Graph", "D. R Graph"),
        show_node_labels=True,
        show_grid=True,
        grid_style="--",
        title_fontsize=24,
        title_weight="bold",
        save_path=None,
        display_inline=False,
        log=False,
    ):
        """
        Visualize two rows of graphs, each with three graphs, optionally displaying a grid.

        Parameters:
            graph_tuple_row1 (tuple): Tuple of NetworkX graphs for the first row (reactants, ITS graph, products).
            graph_tuple_row2 (tuple): Tuple of NetworkX graphs for the second row (L, K, R).
            figsize (tuple): Figure size in inches (width, height).
            titles_row1 (tuple): Titles for the first row subplots.
            titles_row2 (tuple): Titles for the second row subplots.
            show_node_labels (bool): If True, show node labels on the graphs.
            show_grid (bool): If True, display grid lines on the plots.
            grid_style (str): Style of the grid lines.
            title_fontsize (int): Font size for subplot titles.
            title_weight (str): Font weight for subplot titles.
            save_path (str, optional): Path to save the figure to file.
            display_inline (bool): If True, display the figure inline in the notebook.
            log (bool): If True, enable logging of function progress.
        """
        if log:
            logging.basicConfig(level=logging.INFO)

        try:
            sns.set_theme(style="darkgrid")  # Set the Seaborn style
            reactants_graph, products_graph, its_graph = graph_tuple_row1
            l_graph, r_graph, k_graph = graph_tuple_row2

            # Create a figure with subplots
            fig, axs = plt.subplots(2, 3, figsize=figsize)

            # Visualize each graph on its respective subplot (first row)
            self.graph_vis(
                reactants_graph, ax=axs[0, 0], show_node_labels=show_node_labels
            )
            self.its_vis(its_graph, ax=axs[0, 1], show_node_labels=show_node_labels)
            self.graph_vis(
                products_graph, ax=axs[0, 2], show_node_labels=show_node_labels
            )

            # Visualize each graph on its respective subplot (second row)
            self.graph_vis(l_graph, ax=axs[1, 0], show_node_labels=show_node_labels)
            self.its_vis(k_graph, ax=axs[1, 1], show_node_labels=show_node_labels)
            self.graph_vis(r_graph, ax=axs[1, 2], show_node_labels=show_node_labels)

            # Set titles and enable grid for subplots
            for ax, title in zip(axs[0], titles_row1):
                ax.set_title(title, fontsize=title_fontsize, weight=title_weight)
                if show_grid:
                    ax.grid(True, linestyle=grid_style, which="both")

            for ax, title in zip(axs[1], titles_row2):
                ax.set_title(title, fontsize=title_fontsize, weight=title_weight)
                if show_grid:
                    ax.grid(True, linestyle=grid_style, which="both")

            plt.tight_layout()

            if save_path is not None:
                plt.savefig(save_path, dpi=600)
                if log:
                    logging.info(f"Figure saved to {save_path}")

            if display_inline:
                plt.show()
            else:
                plt.close(fig)

            return fig
        except Exception as e:
            if log:
                logging.error("Failed to visualize graphs: ", exc_info=True)
            raise RuntimeError("Error in graph visualization: ") from e<|MERGE_RESOLUTION|>--- conflicted
+++ resolved
@@ -3,11 +3,8 @@
 import matplotlib.pyplot as plt
 import seaborn as sns
 from typing import Optional, Dict, Any
-<<<<<<< HEAD
-=======
 import networkx as nx
 import logging
->>>>>>> 78b9f39b
 
 color_scheme = {
     "H": "#FFFFFF",  # White
